pytest>=7.0.0
black
pylint
<<<<<<< HEAD
pytest-mock
=======
pycountry
>>>>>>> d70018fb
<|MERGE_RESOLUTION|>--- conflicted
+++ resolved
@@ -1,8 +1,5 @@
 pytest>=7.0.0
 black
 pylint
-<<<<<<< HEAD
 pytest-mock
-=======
-pycountry
->>>>>>> d70018fb
+pycountry