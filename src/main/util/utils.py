
import copy
<<<<<<< HEAD
<<<<<<< Updated upstream
from placeholders import Var, Arg, Msg
=======
from typing import Callable, Optional, Union
>>>>>>> 04f15c11

# Generic utility functions
def integer_compare(a:int, b:int) -> int:
    """
    Compares a, and b.

    Args:
        a (int): The first value to compare
        b (int): The second value to compare

    Returns:
        0 if a == b.
        -1 if a < b. 
        1 if a > b.
    """
    if a == b:
        return 0
    elif a > b:
        return 1
    return -1

def to_lower(s:str) -> Optional[str]:
    """
    Returns s with all letters lowercased, and leading and trailing whitespaces removed.

    Args:
        s (str): The string to process
    
    Returns:
        s with the leading and trailing whitespaces removed, and all letters lowercased.
        None if s is an invalid argument.
    """
    try:
        return s.strip().strip('_').lower()
    except Exception as e:
        print(f"Invalid argument: {s} with error: {e}") 
        return None

# Utility functions for Validators
class ValidatorUtils:
    def __init__(self):
        self.serializable = False
        self.cloneable = False

    def copy_map(map:dict[str, object]) -> dict[str, object]:
        """
        Makes and returns a deep copy of a map if the values are Msg, Arg, or Var, 
        and a shallow copy otherwise. 

        Args:
            map (dict[str, object]): The input map to copy
        
        Returns: 
            The copied map, where for each entry, a deepcopy is made if the value 
            is an Arg, Var, or Msg, and a shallow copy otherwise. 
        """
        new_map = {}
        deep_copy_types = (Var, Arg, Msg)

        for key, val in map.items():
            if isinstance(val, deep_copy_types):
                new_map[key] = copy.deepcopy(val)
            else:
                new_map[key] = copy.copy(val)

        return new_map
=======
from typing import Any, Dict

from src.main.var import Var
from src.main.arg import Arg
from src.main.msg import Msg

class ValidatorUtils:
    """
    Holds translation from apache.commons.validator.utils.ValidatorUtils class
    """
    serializable = False
    cloneable = False
    
    @classmethod
    def copy_map(cls, map_arg: Dict[str, Any]) -> Dict[str, Any]:
        """
        Makes and returns a deep copy of a map if the values are Msg, Arg, or Var,
        and a shallow copy otherwise.
        Python's version of: org.apache.validator.util.ValidatorUtils.copyMap()

        Parameters:
          map: The input map to copy

        Returns:
          new_map: The copied map, where for each entry, a deepcopy is made if the value
          is an Arg, Var, or Msg, and a shallow copy otherwise.
        """
        new_map = {}
        deep_copy_types = (Var, Arg, Msg)
>>>>>>> Stashed changes

        for key, val in map_arg.items():
            if isinstance(val, deep_copy_types):
                new_map[key] = copy.deepcopy(val)
            else:
                new_map[key] = copy.copy(val)

<<<<<<< Updated upstream
    def get_value_as_string(bean : object, property : str) -> str:
        """
        Returns the value from the bean property as a string.
        
        Args:
            bean (object): An instance of a class
            property (str): A field in bean
        
        Returns:
            - "" If property is an empty list, a list of empty strings, or an empty Collection
            - The result of property.toStr()
            - None if there's an error.
        """
        try: 
            attr = getattr(bean, property, None)
            # Check for empty Collection
            if attr in (None, [], set(), {}):
                return ""

            # Check list of empty strings. 
            if isinstance(attr, list):
                if all(isinstance(item, str) and item == "" for item in attr):
                    return ""
            
            # Return the string representation
            return str(attr)
        
        except Exception as e:
            print(f"Failed to stringify the bean property: {e}")
            return None
=======
        return new_map

    @classmethod
    def get_value_as_string(cls, bean: Any, bean_property: str) -> str:
        """
        Returns the value from the bean property as a string.
        Python's version of: org.apache.validator.util.ValidatorUtils.getValueAsString()
>>>>>>> Stashed changes

        Parameters:
          bean: An instance of a class
          property: A field in bean

<<<<<<< Updated upstream
    def replace(value: str, key:str, replace_value:str) -> str:
        """
        Replaces a key part of value with replaceValue

        Args:
            value (str): The string to perform the replacement on
            key (str): The name of the constant
            replace_value (str): The value of hte constant

        Returns:
            The modified value.
        """
        return value.replace(key, replace_value)
      
=======
        Returns:
          out_str:
          - "" If property is an empty list, a list of empty strings, or an empty Collection
          - The result of property.toStr()
          - None if there's an error.
        """
        try:
            attr = getattr(bean, bean_property, None)
            # Check for empty Collection
            if attr in (None, [], set(), {}):
                return ""

            # Check list of empty strings.
            if isinstance(attr, list):
                if all(isinstance(item, str) and item == "" for item in attr):
                    return ""

            # Return the string representation
            return str(attr)

        except Exception as e:
            print(f"Failed to stringify the bean property: {e}")
            return None

    @classmethod
    def replace(cls, value: str, key: str, replace_value: str) -> str:
        """
        Replaces a key part of value with replaceValue
        Python's version of: org.apache.validator.util.ValidatorUtils.replace()

        Parameters:
          value: The string to perform the replacement on
          key: The name of the constant
          replace_value: The value of hte constant

        Returns:
          modified_value: The modified value
        """
        return value.replace(key, replace_value)
>>>>>>> Stashed changes<|MERGE_RESOLUTION|>--- conflicted
+++ resolved
@@ -1,11 +1,10 @@
+# holds translation from apache.commons.validator.utils.ValidatorUtils class
+import copy
+from typing import Callable, Optional, Union
 
-import copy
-<<<<<<< HEAD
-<<<<<<< Updated upstream
-from placeholders import Var, Arg, Msg
-=======
-from typing import Callable, Optional, Union
->>>>>>> 04f15c11
+from src.main.var import Var
+from src.main.arg import Arg
+from src.main.msg import Msg
 
 # Generic utility functions
 def integer_compare(a:int, b:int) -> int:
@@ -50,6 +49,7 @@
         self.serializable = False
         self.cloneable = False
 
+    @classmethod
     def copy_map(map:dict[str, object]) -> dict[str, object]:
         """
         Makes and returns a deep copy of a map if the values are Msg, Arg, or Var, 
@@ -72,45 +72,8 @@
                 new_map[key] = copy.copy(val)
 
         return new_map
-=======
-from typing import Any, Dict
 
-from src.main.var import Var
-from src.main.arg import Arg
-from src.main.msg import Msg
-
-class ValidatorUtils:
-    """
-    Holds translation from apache.commons.validator.utils.ValidatorUtils class
-    """
-    serializable = False
-    cloneable = False
-    
     @classmethod
-    def copy_map(cls, map_arg: Dict[str, Any]) -> Dict[str, Any]:
-        """
-        Makes and returns a deep copy of a map if the values are Msg, Arg, or Var,
-        and a shallow copy otherwise.
-        Python's version of: org.apache.validator.util.ValidatorUtils.copyMap()
-
-        Parameters:
-          map: The input map to copy
-
-        Returns:
-          new_map: The copied map, where for each entry, a deepcopy is made if the value
-          is an Arg, Var, or Msg, and a shallow copy otherwise.
-        """
-        new_map = {}
-        deep_copy_types = (Var, Arg, Msg)
->>>>>>> Stashed changes
-
-        for key, val in map_arg.items():
-            if isinstance(val, deep_copy_types):
-                new_map[key] = copy.deepcopy(val)
-            else:
-                new_map[key] = copy.copy(val)
-
-<<<<<<< Updated upstream
     def get_value_as_string(bean : object, property : str) -> str:
         """
         Returns the value from the bean property as a string.
@@ -141,21 +104,9 @@
         except Exception as e:
             print(f"Failed to stringify the bean property: {e}")
             return None
-=======
-        return new_map
+
 
     @classmethod
-    def get_value_as_string(cls, bean: Any, bean_property: str) -> str:
-        """
-        Returns the value from the bean property as a string.
-        Python's version of: org.apache.validator.util.ValidatorUtils.getValueAsString()
->>>>>>> Stashed changes
-
-        Parameters:
-          bean: An instance of a class
-          property: A field in bean
-
-<<<<<<< Updated upstream
     def replace(value: str, key:str, replace_value:str) -> str:
         """
         Replaces a key part of value with replaceValue
@@ -169,45 +120,4 @@
             The modified value.
         """
         return value.replace(key, replace_value)
-      
-=======
-        Returns:
-          out_str:
-          - "" If property is an empty list, a list of empty strings, or an empty Collection
-          - The result of property.toStr()
-          - None if there's an error.
-        """
-        try:
-            attr = getattr(bean, bean_property, None)
-            # Check for empty Collection
-            if attr in (None, [], set(), {}):
-                return ""
-
-            # Check list of empty strings.
-            if isinstance(attr, list):
-                if all(isinstance(item, str) and item == "" for item in attr):
-                    return ""
-
-            # Return the string representation
-            return str(attr)
-
-        except Exception as e:
-            print(f"Failed to stringify the bean property: {e}")
-            return None
-
-    @classmethod
-    def replace(cls, value: str, key: str, replace_value: str) -> str:
-        """
-        Replaces a key part of value with replaceValue
-        Python's version of: org.apache.validator.util.ValidatorUtils.replace()
-
-        Parameters:
-          value: The string to perform the replacement on
-          key: The name of the constant
-          replace_value: The value of hte constant
-
-        Returns:
-          modified_value: The modified value
-        """
-        return value.replace(key, replace_value)
->>>>>>> Stashed changes+      