--- conflicted
+++ resolved
@@ -41,11 +41,7 @@
     }  #: Mapping of DTD public identifiers to resource paths.
 
     _DEFAULT_LOCALE: str = (
-<<<<<<< HEAD
-        locale.getdefaultlocale()[0] or "en_US"
-=======
         locale.getlocale()[0] or "en_US"
->>>>>>> 971fb646
     )  #: Default locale based on system settings.
 
     serializable = True
